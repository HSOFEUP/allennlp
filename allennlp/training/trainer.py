--- conflicted
+++ resolved
@@ -166,10 +166,7 @@
                  patience: Optional[int] = None,
                  validation_metric: str = "-loss",
                  validation_iterator: DataIterator = None,
-<<<<<<< HEAD
-=======
                  shuffle: bool = True,
->>>>>>> 4df4638b
                  num_epochs: int = 20,
                  serialization_dir: Optional[str] = None,
                  num_serialized_models_to_keep: int = 20,
@@ -209,11 +206,8 @@
         validation_iterator : ``DataIterator``, optional (default=None)
             An iterator to use for the validation set.  If ``None``, then
             use the training `iterator`.
-<<<<<<< HEAD
-=======
         shuffle: ``bool``, optional (default=True)
             Whether to shuffle the instances in the iterator or not.
->>>>>>> 4df4638b
         num_epochs : int, optional (default = 20)
             Number of training epochs.
         serialization_dir : str, optional (default=None)
@@ -267,10 +261,7 @@
         self._model = model
         self._iterator = iterator
         self._validation_iterator = validation_iterator
-<<<<<<< HEAD
-=======
         self._shuffle = shuffle
->>>>>>> 4df4638b
         self._optimizer = optimizer
         self._train_data = train_dataset
         self._validation_data = validation_dataset
@@ -676,10 +667,7 @@
 
         val_generator = val_iterator(self._validation_data,
                                      num_epochs=1,
-<<<<<<< HEAD
-=======
                                      shuffle=False,
->>>>>>> 4df4638b
                                      cuda_device=self._iterator_device)
         num_validation_batches = val_iterator.get_num_batches(self._validation_data)
         val_generator_tqdm = Tqdm.tqdm(val_generator,
@@ -1039,10 +1027,7 @@
                        patience=patience,
                        validation_metric=validation_metric,
                        validation_iterator=validation_iterator,
-<<<<<<< HEAD
-=======
                        shuffle=shuffle,
->>>>>>> 4df4638b
                        num_epochs=num_epochs,
                        serialization_dir=serialization_dir,
                        cuda_device=cuda_device,
